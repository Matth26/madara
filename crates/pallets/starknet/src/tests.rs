--- conflicted
+++ resolved
@@ -3,17 +3,11 @@
 use blockifier::test_utils::ACCOUNT_CONTRACT_PATH;
 use frame_support::{assert_err, assert_ok, bounded_vec};
 use hex::FromHex;
-<<<<<<< HEAD
-use mp_starknet::starknet_block::header::Header;
-use mp_starknet::starknet_serde::transaction_from_json;
-use mp_starknet::transaction::types::EventWrapper;
-=======
 use mp_starknet::block::Header as StarknetHeader;
 use mp_starknet::crypto::commitment;
 use mp_starknet::crypto::hash::pedersen::PedersenHasher;
-use mp_starknet::execution::{CallEntryPointWrapper, ContractClassWrapper, EntryPointTypeWrapper};
-use mp_starknet::transaction::types::{EventWrapper, Transaction};
->>>>>>> 86335af5
+use mp_starknet::starknet_serde::transaction_from_json;
+use mp_starknet::transaction::types::EventWrapper;
 use sp_core::{H256, U256};
 
 use crate::mock::*;
@@ -93,43 +87,8 @@
 
         let none_origin = RuntimeOrigin::none();
 
-<<<<<<< HEAD
         let json_content: &str = include_str!("../../../../ressources/transactions/invoke.json");
         let transaction = transaction_from_json(json_content, &[]).expect("Failed to create Transaction from JSON");
-=======
-        let contract_address_str = "02356b628D108863BAf8644c945d97bAD70190AF5957031f4852d00D0F690a77";
-        let contract_address_bytes = <[u8; 32]>::from_hex(contract_address_str).unwrap();
-
-        let class_hash_str = "025ec026985a3bf9d0cc1fe17326b245dfdc3ff89b8fde106542a3ea56c5a918";
-        let class_hash_bytes = <[u8; 32]>::from_hex(class_hash_str).unwrap();
-
-        // Example tx : https://testnet.starkscan.co/tx/0x6fc3466f58b5c6aaa6633d48702e1f2048fb96b7de25f2bde0bce64dca1d212
-        let transaction = Transaction::new(
-            U256::from(1),
-            H256::from_str("0x06fc3466f58b5c6aaa6633d48702e1f2048fb96b7de25f2bde0bce64dca1d212").unwrap(),
-            bounded_vec![
-                H256::from_str("0x00f513fe663ffefb9ad30058bb2d2f7477022b149a0c02fb63072468d3406168").unwrap(),
-                H256::from_str("0x02e29e92544d31c03e89ecb2005941c88c28b4803a3647a7834afda12c77f096").unwrap()
-            ],
-            bounded_vec!(),
-			contract_address_bytes,
-            U256::from(0),
-            CallEntryPointWrapper::new(
-				Some(class_hash_bytes),
-				EntryPointTypeWrapper::External,
-				None,
-				bounded_vec![
-                    H256::from_str("0x024d1e355f6b9d27a5a420c8f4b50cea9154a8e34ad30fc39d7c98d3c177d0d7").unwrap(), // Contract address
-                    H256::from_str("0x00e7def693d16806ca2a2f398d8de5951344663ba77f340ed7a958da731872fc").unwrap(), // Selector
-                    H256::from_str("0x0000000000000000000000000000000000000000000000000000000000000001").unwrap(), // Length
-                    H256::from_str("0x0000000000000000000000000000000000000000000000000000000000000019").unwrap(), // Value
-                ],
-				contract_address_bytes,
-				contract_address_bytes
-			),
-			None,
-		);
->>>>>>> 86335af5
 
         let tx = Message {
             topics: vec![
@@ -156,8 +115,7 @@
 
         let none_origin = RuntimeOrigin::none();
 
-<<<<<<< HEAD
-        let json_content: &str = include_str!("../../../../ressources/transactions/invoke.json");
+        let json_content: &str = include_str!("../../../../ressources/transactions/invoke_emmit_event.json");
         let transaction = transaction_from_json(json_content, &[]).expect("Failed to create Transaction from JSON");
 
         assert_ok!(Starknet::add_invoke_transaction(none_origin.clone(), transaction));
@@ -167,61 +125,24 @@
                 keys: bounded_vec![
                     H256::from_str("0x02d4fbe4956fedf49b5892807e00e7e9eea4680becba55f9187684a69e9424fa").unwrap()
                 ],
-                data: bounded_vec!(),
-                from_address: H256::from_str("0x0624EBFb99865079bd58CFCFB925B6F5Ce940D6F6e41E118b8A72B7163fB435c")
+                data: bounded_vec!(
+                    H256::from_str("0x0000000000000000000000000000000000000000000000000000000000000001").unwrap()
+                ),
+                from_address: H256::from_str("0x024d1e355f6b9d27a5a420c8f4b50cea9154a8e34ad30fc39d7c98d3c177d0d7")
                     .unwrap()
                     .to_fixed_bytes(),
             })
             .into(),
         );
-=======
-        let contract_address_str = "02356b628D108863BAf8644c945d97bAD70190AF5957031f4852d00D0F690a77";
-        let contract_address_bytes = <[u8; 32]>::from_hex(contract_address_str).unwrap();
-
-        let class_hash_str = "025ec026985a3bf9d0cc1fe17326b245dfdc3ff89b8fde106542a3ea56c5a918";
-        let class_hash_bytes = <[u8; 32]>::from_hex(class_hash_str).unwrap();
-
-        // Example tx : https://testnet.starkscan.co/tx/0x6fc3466f58b5c6aaa6633d48702e1f2048fb96b7de25f2bde0bce64dca1d212
-        let transaction = Transaction::new(
-            U256::from(1),
-            H256::from_str("0x06fc3466f58b5c6aaa6633d48702e1f2048fb96b7de25f2bde0bce64dca1d212").unwrap(),
-            bounded_vec![
-                H256::from_str("0x00f513fe663ffefb9ad30058bb2d2f7477022b149a0c02fb63072468d3406168").unwrap(),
-                H256::from_str("0x02e29e92544d31c03e89ecb2005941c88c28b4803a3647a7834afda12c77f096").unwrap()
-            ],
-            bounded_vec!(),
-			contract_address_bytes,
-            U256::from(0),
-            CallEntryPointWrapper::new(
-				Some(class_hash_bytes),
-				EntryPointTypeWrapper::External,
-				None,
-				bounded_vec![
-                    H256::from_str("0x024d1e355f6b9d27a5a420c8f4b50cea9154a8e34ad30fc39d7c98d3c177d0d7").unwrap(), // Contract address
-                    H256::from_str("0x00966af5d72d3975f70858b044c77785d3710638bbcebbd33cc7001a91025588").unwrap(), // Selector "emit_event"
-                    H256::from_str("0x0000000000000000000000000000000000000000000000000000000000000000").unwrap(), // Length
-                ],
-				contract_address_bytes,
-				contract_address_bytes
-			),
-			None,
-		);
-
-        assert_ok!(Starknet::add_invoke_transaction(none_origin.clone(), transaction));
-
-		System::assert_last_event(Event::StarknetEvent(EventWrapper {
-			keys: bounded_vec![H256::from_str("0x02d4fbe4956fedf49b5892807e00e7e9eea4680becba55f9187684a69e9424fa").unwrap()],
-			data: bounded_vec!(H256::from_str("0x0000000000000000000000000000000000000000000000000000000000000001").unwrap()),
-			from_address:  H256::from_str("0x024d1e355f6b9d27a5a420c8f4b50cea9154a8e34ad30fc39d7c98d3c177d0d7").unwrap().to_fixed_bytes()
-		}).into());
-                   let pending = Starknet::pending();
+        let pending = Starknet::pending();
 
         let (_transaction_commitment, (event_commitment, event_count)) =
-                commitment::calculate_commitments::<PedersenHasher>(&pending);
-        assert_eq!(event_commitment, H256::from_str("0x01e95b35377e090a7448a6d09f207557f5fcc962f128ad8416d41c387dda3ec3").unwrap());
+            commitment::calculate_commitments::<PedersenHasher>(&pending);
+        assert_eq!(
+            event_commitment,
+            H256::from_str("0x01e95b35377e090a7448a6d09f207557f5fcc962f128ad8416d41c387dda3ec3").unwrap()
+        );
         assert_eq!(event_count, 1);
-
->>>>>>> 86335af5
     });
 }
 
