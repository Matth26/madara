use core::str::FromStr;

<<<<<<< HEAD
use blockifier::test_utils::ACCOUNT_CONTRACT_PATH;
use frame_support::{assert_err, assert_ok, bounded_vec};
=======
use blockifier::test_utils::{get_contract_class, ERC20_CONTRACT_PATH};
use frame_support::{assert_err, assert_ok, bounded_vec, BoundedVec};
>>>>>>> 2a323c1c
use hex::FromHex;
use mp_starknet::block::Header as StarknetHeader;
use mp_starknet::crypto::commitment;
use mp_starknet::crypto::hash::pedersen::PedersenHasher;
<<<<<<< HEAD
use mp_starknet::starknet_serde::transaction_from_json;
use mp_starknet::transaction::types::EventWrapper;
=======
use mp_starknet::execution::{CallEntryPointWrapper, ContractClassWrapper, EntryPointTypeWrapper};
use mp_starknet::transaction::types::{EventWrapper, Transaction};
>>>>>>> 2a323c1c
use sp_core::{H256, U256};

use crate::mock::*;
use crate::types::Message;
use crate::{Error, Event};

#[test]
fn should_calculate_contract_addr_correct() {
    let (addr, _, _) = account_helper(TEST_ACCOUNT_SALT);
    let exp = <[u8; 32]>::from_hex("00b72536305f9a17ed8c0d9abe80e117164589331c3e9547942a830a99d3a5e9").unwrap();
    assert_eq!(addr, exp);
}

#[test]
fn given_salt_should_calculate_new_contract_addr() {
    let (addr, _, _) = account_helper("0x00000000000000000000000000000000000000000000000000000000DEADBEEF");
    let exp = <[u8; 32]>::from_hex("00b72536305f9a17ed8c0d9abe80e117164589331c3e9547942a830a99d3a5e9").unwrap();
    assert_ne!(addr, exp);
}

#[test]
fn given_normal_conditions_when_current_block_then_returns_correct_block() {
    new_test_ext().execute_with(|| {
        System::set_block_number(0);
        run_to_block(2);

        let current_block = Starknet::current_block();

        let expected_current_block = StarknetHeader {
            block_timestamp: 12_000,
            block_number: U256::from(2),
            parent_block_hash: H256::from_str("0x1c2b97b7b9ea91c2cde45bfb115058628c2e1c7aa3fecb51a0cdaf256dc8a310")
                .unwrap(),
            transaction_count: 1,
            // This expected value has been computed in the sequencer test (commitment on a tx hash 0 without
            // signature).
            transaction_commitment: H256::from_str(
                "0x039050b107da7374213fffb38becd5f2d76e51ffa0734bf5c7f8f0477a6f2c22",
            )
            .unwrap(),
            event_count: 2,
            event_commitment: H256::from_str("0x03ebee479332edbeecca7dee501cb507c69d51e0df116d28ae84cd2671dfef02")
                .unwrap(),
            ..StarknetHeader::default()
        };

        pretty_assertions::assert_eq!(*current_block.header(), expected_current_block)
    });
}

#[test]
fn given_hardcoded_contract_run_invoke_tx_fails_sender_not_deployed() {
    new_test_ext().execute_with(|| {
        System::set_block_number(0);
        run_to_block(2);

        let none_origin = RuntimeOrigin::none();

        let json_content: &str = include_str!("../../../../ressources/transactions/invoke_from_undeclared_sender.json");
        let transaction = transaction_from_json(json_content, &[]).expect("Failed to create Transaction from JSON");

        assert_err!(Starknet::invoke(none_origin, transaction), Error::<Test>::AccountNotDeployed);
    })
}

#[test]
fn given_hardcoded_contract_run_invoke_tx_fails_invalid_tx_version() {
    new_test_ext().execute_with(|| {
        System::set_block_number(0);
        run_to_block(2);

        let none_origin = RuntimeOrigin::none();
<<<<<<< HEAD

        let json_content: &str = include_str!("../../../../ressources/transactions/invoke_invalid_version.json");
        let transaction = transaction_from_json(json_content, &[]).expect("Failed to create Transaction from JSON");

        assert_err!(
            Starknet::add_invoke_transaction(none_origin, transaction),
            Error::<Test>::TransactionExecutionFailed
        );
=======
        let (account_addr, account_class_hash, _) = account_helper(TEST_ACCOUNT_SALT);

        // Example tx : https://testnet.starkscan.co/tx/0x6fc3466f58b5c6aaa6633d48702e1f2048fb96b7de25f2bde0bce64dca1d212
        let transaction = Transaction::new(
            0_u8,
            H256::from_str("0x06fc3466f58b5c6aaa6633d48702e1f2048fb96b7de25f2bde0bce64dca1d212").unwrap(),
            bounded_vec![
                H256::from_str("0x00f513fe663ffefb9ad30058bb2d2f7477022b149a0c02fb63072468d3406168").unwrap(),
                H256::from_str("0x02e29e92544d31c03e89ecb2005941c88c28b4803a3647a7834afda12c77f096").unwrap()
            ],
            bounded_vec!(),
            account_addr,
            U256::from(0),
            CallEntryPointWrapper::new(
                Some(account_class_hash),
                EntryPointTypeWrapper::External,
                None,
                bounded_vec![
                    U256::from_str("0x024d1e355f6b9d27a5a420c8f4b50cea9154a8e34ad30fc39d7c98d3c177d0d7").unwrap(), // Contract address
                    U256::from_str("0x00e7def693d16806ca2a2f398d8de5951344663ba77f340ed7a958da731872fc").unwrap(), // Selector
                    U256::from_str("0x0000000000000000000000000000000000000000000000000000000000000001").unwrap(), // Length
                    U256::from_str("0x0000000000000000000000000000000000000000000000000000000000000019").unwrap(), // Value
                ],
                account_addr,
                account_addr
            ),
            None,
            None,
        );

        assert_err!(Starknet::invoke(none_origin, transaction), Error::<Test>::TransactionExecutionFailed);
>>>>>>> 2a323c1c
    });
}

#[test]
fn given_hardcoded_contract_run_invoke_tx_then_it_works() {
    new_test_ext().execute_with(|| {
        System::set_block_number(0);
        run_to_block(2);

        let none_origin = RuntimeOrigin::none();
<<<<<<< HEAD

        let json_content: &str = include_str!("../../../../ressources/transactions/invoke.json");
        let transaction = transaction_from_json(json_content, &[]).expect("Failed to create Transaction from JSON");

        let tx = Message {
            topics: vec![
                "0xdb80dd488acf86d17c747445b0eabb5d57c541d3bd7b6b87af987858e5066b2b".to_owned(),
                "0x0000000000000000000000000000000000000000000000000000000000000001".to_owned(),
                "0x0000000000000000000000000000000000000000000000000000000000000001".to_owned(),
                "0x01310e2c127c3b511c5ac0fd7949d544bb4d75b8bc83aaeb357e712ecf582771".to_owned(),
            ],
            data: "0x0000000000000000000000000000000000000000000000000000000000000001".to_owned(),
        }
        .try_into_transaction()
        .unwrap();
        assert_ok!(Starknet::add_invoke_transaction(none_origin.clone(), transaction));
=======
        let blockifier_account_address = <[u8; 32]>::from_hex("02356b628d108863baf8644c945d97bad70190af5957031f4852d00d0f690a77").unwrap();
        let blockifier_account_class_hash = <[u8; 32]>::from_hex(BLOCKIFIER_ACCOUNT_CLASS.strip_prefix("0x").unwrap()).unwrap();

        // Example tx : https://testnet.starkscan.co/tx/0x6fc3466f58b5c6aaa6633d48702e1f2048fb96b7de25f2bde0bce64dca1d212
        let transaction = Transaction{
            hash: H256::from_str("0x06fc3466f58b5c6aaa6633d48702e1f2048fb96b7de25f2bde0bce64dca1d212").unwrap(),
            signature: bounded_vec![
                H256::from_str("0x00f513fe663ffefb9ad30058bb2d2f7477022b149a0c02fb63072468d3406168").unwrap(),
                H256::from_str("0x02e29e92544d31c03e89ecb2005941c88c28b4803a3647a7834afda12c77f096").unwrap()
            ],
            sender_address: blockifier_account_address,
            call_entrypoint: CallEntryPointWrapper::new(
                Some(blockifier_account_class_hash),
                EntryPointTypeWrapper::External,
                None,
                bounded_vec![
                    U256::from_str("0x024d1e355f6b9d27a5a420c8f4b50cea9154a8e34ad30fc39d7c98d3c177d0d7").unwrap(), // Contract address
                    U256::from_str("0x00e7def693d16806ca2a2f398d8de5951344663ba77f340ed7a958da731872fc").unwrap(), // Selector
                    U256::one(), // Length
                    U256::from(25), // Value
                ],
                blockifier_account_address,
                blockifier_account_address,
            ),
            ..Transaction::default()
        };

        let tx =
            Message {
                topics: vec![
                    "0xdb80dd488acf86d17c747445b0eabb5d57c541d3bd7b6b87af987858e5066b2b".to_owned(),
                    "0x0000000000000000000000000000000000000000000000000000000000000001".to_owned(),
                    "0x0000000000000000000000000000000000000000000000000000000000000001".to_owned(),
                    "0x01310e2c127c3b511c5ac0fd7949d544bb4d75b8bc83aaeb357e712ecf582771".to_owned(),
                ],
                data: "0x0000000000000000000000000000000000000000000000000000000000000001".to_owned(),
            }
            .try_into_transaction()
            .unwrap();
>>>>>>> 2a323c1c

        assert_ok!(Starknet::invoke(none_origin.clone(), transaction));
        assert_ok!(Starknet::consume_l1_message(none_origin, tx));
    });
}

#[test]
fn given_hardcoded_contract_run_invoke_tx_then_event_is_emitted() {
    new_test_ext().execute_with(|| {
        System::set_block_number(0);
        run_to_block(2);

        let none_origin = RuntimeOrigin::none();
<<<<<<< HEAD

        let json_content: &str = include_str!("../../../../ressources/transactions/invoke_emit_event.json");
        let transaction = transaction_from_json(json_content, &[]).expect("Failed to create Transaction from JSON");

        assert_ok!(Starknet::add_invoke_transaction(none_origin.clone(), transaction));
=======
        let blockifier_account_address = <[u8; 32]>::from_hex("02356b628d108863baf8644c945d97bad70190af5957031f4852d00d0f690a77").unwrap();
        let blockifier_account_class_hash = <[u8; 32]>::from_hex(BLOCKIFIER_ACCOUNT_CLASS.strip_prefix("0x").unwrap()).unwrap();

        // Example tx : https://testnet.starkscan.co/tx/0x6fc3466f58b5c6aaa6633d48702e1f2048fb96b7de25f2bde0bce64dca1d212
        let transaction = Transaction::new(
            1_u8,
            H256::from_str("0x06fc3466f58b5c6aaa6633d48702e1f2048fb96b7de25f2bde0bce64dca1d212").unwrap(),
            bounded_vec![
                H256::from_str("0x00f513fe663ffefb9ad30058bb2d2f7477022b149a0c02fb63072468d3406168").unwrap(),
                H256::from_str("0x02e29e92544d31c03e89ecb2005941c88c28b4803a3647a7834afda12c77f096").unwrap()
            ],
            bounded_vec!(),
            blockifier_account_address,
            U256::from(0),
            CallEntryPointWrapper::new(
                Some(blockifier_account_class_hash),
                EntryPointTypeWrapper::External,
                None,
                bounded_vec![

                    U256::from_str("0x024d1e355f6b9d27a5a420c8f4b50cea9154a8e34ad30fc39d7c98d3c177d0d7").unwrap(), // Contract address
                    U256::from_str("0x00966af5d72d3975f70858b044c77785d3710638bbcebbd33cc7001a91025588").unwrap(), // Selector
                    U256::zero(),
                ],
                blockifier_account_address,
                blockifier_account_address,
            ),
            None,
            None,
        );
        assert_ok!(Starknet::invoke(none_origin, transaction));
>>>>>>> 2a323c1c

        System::assert_last_event(
            Event::StarknetEvent(EventWrapper {
                keys: bounded_vec![
                    H256::from_str("0x02d4fbe4956fedf49b5892807e00e7e9eea4680becba55f9187684a69e9424fa").unwrap()
                ],
                data: bounded_vec!(
                    H256::from_str("0x0000000000000000000000000000000000000000000000000000000000000001").unwrap()
                ),
                from_address: H256::from_str("0x024d1e355f6b9d27a5a420c8f4b50cea9154a8e34ad30fc39d7c98d3c177d0d7")
                    .unwrap()
                    .to_fixed_bytes(),
            })
            .into(),
        );
        let pending = Starknet::pending();

        let (_transaction_commitment, (event_commitment, event_count)) =
            commitment::calculate_commitments::<PedersenHasher>(&pending);
        assert_eq!(
            event_commitment,
            H256::from_str("0x01e95b35377e090a7448a6d09f207557f5fcc962f128ad8416d41c387dda3ec3").unwrap()
        );
        assert_eq!(event_count, 1);
    });
}

#[test]
fn given_hardcoded_contract_run_storage_read_and_write_it_works() {
    new_test_ext().execute_with(|| {
        System::set_block_number(0);
        run_to_block(2);

        let none_origin = RuntimeOrigin::none();
        let contract_address_str = "02356b628D108863BAf8644c945d97bAD70190AF5957031f4852d00D0F690a77";
        let contract_address_bytes = <[u8; 32]>::from_hex(contract_address_str).unwrap();

        let class_hash_str = "025ec026985a3bf9d0cc1fe17326b245bfdc3ff89b8fde106242a3ea56c5a918";
        let class_hash_bytes = <[u8; 32]>::from_hex(class_hash_str).unwrap();

<<<<<<< HEAD
        let json_content: &str = include_str!("../../../../ressources/transactions/deploy_account.json");
        let transaction = transaction_from_json(json_content, &[]).expect("Failed to create Transaction from JSON");

        assert_ok!(Starknet::add_deploy_account_transaction(none_origin, transaction));

        // Check that the account was created
        assert_eq!(Starknet::contract_class_hash_by_address(contract_address_bytes), class_hash_bytes);
    });
}

#[test]
fn given_hardcoded_contract_run_deploy_account_tx_twice_then_it_fails() {
    new_test_ext().execute_with(|| {
        System::set_block_number(0);
        run_to_block(2);

        let none_origin = RuntimeOrigin::none();

        // TODO: Compute address from salt/hash/calldata/deployer
        let contract_address_str = "02356b628D108863BAf8644c125d97bAD70190AF5957031f4852d00D0F690a77";
        let contract_address_bytes = <[u8; 32]>::from_hex(contract_address_str).unwrap();

        let class_hash_str = "025ec026985a3bf9d0cc1fe17326b245dfdc3ff89b8fde106542a3ea56c5a918";
        let class_hash_bytes = <[u8; 32]>::from_hex(class_hash_str).unwrap();

        // Example tx : https://testnet.starkscan.co/tx/0x6fc3466f58b5c6aaa6633d48702e1f2048fb96b7de25f2bde0bce64dca1d212
        let json_content: &str = include_str!("../../../../ressources/transactions/deploy_account.json");
        let transaction = transaction_from_json(json_content, &[]).expect("Failed to create Transaction from JSON");

        assert_ok!(Starknet::add_deploy_account_transaction(none_origin.clone(), transaction.clone()));

        // Check that the account was created
        assert_eq!(Starknet::contract_class_hash_by_address(contract_address_bytes), class_hash_bytes);
=======
        let target_contract_address =
            U256::from_str("024d1e355f6b9d27a5a420c8f4b50cea9154a8e34ad30fc39d7c98d3c177d0d7").unwrap();
        // test_storage_read_write
        let target_selector =
            U256::from_str("0x03b097c62d3e4b85742aadd0dfb823f96134b886ec13bda57b68faf86f294d97").unwrap();
        let storage_var_selector = U256::from(25);
        let storage_var_val = U256::one();

        let transaction = Transaction {
            sender_address: contract_address_bytes,
            call_entrypoint: CallEntryPointWrapper::new(
                Some(class_hash_bytes),
                EntryPointTypeWrapper::External,
                None,
                bounded_vec![
                    target_contract_address,
                    target_selector,
                    U256::from(2),
                    storage_var_selector,
                    storage_var_val,
                ],
                contract_address_bytes,
                contract_address_bytes,
            ),
            ..Transaction::default()
        };
>>>>>>> 2a323c1c

        let mut contract_address_bytes = [0_u8; 32];
        target_contract_address.to_big_endian(&mut contract_address_bytes);
        let mut storage_var_selector_bytes = [0_u8; 32];
        storage_var_selector.to_big_endian(&mut storage_var_selector_bytes);
        assert_ok!(Starknet::invoke(none_origin, transaction));
        assert_eq!(
            Starknet::storage((contract_address_bytes, H256::from_slice(&storage_var_selector_bytes))),
            U256::one()
        );
    });
}

#[test]
fn given_contract_run_deploy_account_tx_works() {
    new_test_ext().execute_with(|| {
        System::set_block_number(0);
        run_to_block(2);

        let none_origin = RuntimeOrigin::none();
<<<<<<< HEAD

        // Example tx : https://testnet.starkscan.co/tx/0x6fc3466f58b5c6aaa6633d48702e1f2048fb96b7de25f2bde0bce64dca1d212
        let json_content: &str = include_str!("../../../../ressources/transactions/deploy_undeclared_account.json");
        let transaction = transaction_from_json(json_content, &[]).expect("Failed to create Transaction from JSON");
=======
        // TEST ACCOUNT CONTRACT
        // - ref testnet tx(0x0751b4b5b95652ad71b1721845882c3852af17e2ed0c8d93554b5b292abb9810)
        let salt = "0x03b37cbe4e9eac89d54c5f7cc6329a63a63e8c8db2bf936f981041e086752463";
        let (test_addr, account_class_hash, calldata) = account_helper(salt);

        let transaction = Transaction {
            sender_address: test_addr,
            call_entrypoint: CallEntryPointWrapper::new(
                Some(account_class_hash),
                EntryPointTypeWrapper::External,
                None,
                BoundedVec::try_from(calldata.clone().into_iter().map(|x| U256::from(x)).collect::<Vec<U256>>())
                    .unwrap(),
                test_addr,
                test_addr,
            ),
            contract_address_salt: Some(H256::from_str(salt).unwrap()),
            ..Transaction::default()
        };
>>>>>>> 2a323c1c

        assert_ok!(Starknet::deploy_account(none_origin, transaction));
        assert_eq!(Starknet::contract_class_hash_by_address(test_addr), account_class_hash);
    });
}

#[test]
fn given_contract_run_deploy_account_tx_twice_fails() {
    new_test_ext().execute_with(|| {
        System::set_block_number(0);
        run_to_block(2);

        let none_origin = RuntimeOrigin::none();
<<<<<<< HEAD

        let json_content: &str = include_str!("../../../../ressources/transactions/declare_account.json");
        let transaction =
            transaction_from_json(json_content, ACCOUNT_CONTRACT_PATH).expect("Failed to create Transaction from JSON");

        assert_ok!(Starknet::add_declare_transaction(none_origin, transaction));
=======
        let salt = "0x03b37cbe4e9eac89d54c5f7cc6329a63a63e8c8db2bf936f981041e086752463";
        let (test_addr, account_class_hash, calldata) = account_helper(salt);

        // TEST ACCOUNT CONTRACT
        // - ref testnet tx(0x0751b4b5b95652ad71b1721845882c3852af17e2ed0c8d93554b5b292abb9810)
        let transaction = Transaction {
            sender_address: test_addr,
            call_entrypoint: CallEntryPointWrapper::new(
                Some(account_class_hash),
                EntryPointTypeWrapper::External,
                None,
                BoundedVec::try_from(calldata.clone().into_iter().map(|x| U256::from(x)).collect::<Vec<U256>>())
                    .unwrap(),
                test_addr,
                test_addr,
            ),
            contract_address_salt: Some(H256::from_str(salt).unwrap()),
            ..Transaction::default()
        };
>>>>>>> 2a323c1c

        assert_ok!(Starknet::deploy_account(none_origin.clone(), transaction.clone()));
        // Check that the account was created
        assert_eq!(Starknet::contract_class_hash_by_address(test_addr), account_class_hash);
        assert_err!(Starknet::deploy_account(none_origin, transaction), Error::<Test>::AccountAlreadyDeployed);
    });
}

#[test]
fn given_contract_run_deploy_account_tx_undeclared_then_it_fails() {
    new_test_ext().execute_with(|| {
        System::set_block_number(0);
        run_to_block(2);

        let none_origin = RuntimeOrigin::none();
<<<<<<< HEAD

        let json_content: &str = include_str!("../../../../ressources/transactions/declare_account.json");
        let transaction =
            transaction_from_json(json_content, ACCOUNT_CONTRACT_PATH).expect("Failed to create Transaction from JSON");

        assert_ok!(Starknet::add_declare_transaction(none_origin.clone(), transaction.clone()));

        // Check that the class hash was declared
        // TODO: Uncomment once we have ABI support
        // assert_eq!(Starknet::contract_class_by_class_hash(class_hash_bytes), account_class);
=======
        let rand_address =
            <[u8; 32]>::from_hex("0000000000000000000000000000000000000000000000000000000000001234").unwrap();
        let undeclared_class_hash =
            <[u8; 32]>::from_hex("00000000000000000000000000000000000000000000000000000000BEEFDEAD").unwrap();

        let transaction = Transaction {
            sender_address: rand_address,
            call_entrypoint: CallEntryPointWrapper::new(
                Some(undeclared_class_hash),
                EntryPointTypeWrapper::External,
                None,
                bounded_vec![],
                rand_address,
                rand_address,
            ),
            ..Transaction::default()
        };
>>>>>>> 2a323c1c

        assert_err!(Starknet::deploy_account(none_origin, transaction), Error::<Test>::TransactionExecutionFailed);
    });
}

#[test]
fn given_contract_declare_tx_works_once_not_twice() {
    new_test_ext().execute_with(|| {
        System::set_block_number(0);
        run_to_block(2);

        let none_origin = RuntimeOrigin::none();
        let (account_addr, _, _) = account_helper(TEST_ACCOUNT_SALT);

<<<<<<< HEAD
        let json_content: &str = include_str!("../../../../ressources/transactions/declare_account.json");
        let transaction = transaction_from_json(json_content, &[]).expect("Failed to create Transaction from JSON");

=======
        let erc20_class = ContractClassWrapper::from(get_contract_class(ERC20_CONTRACT_PATH));
        let erc20_class_hash =
            <[u8; 32]>::from_hex("057eca87f4b19852cfd4551cf4706ababc6251a8781733a0a11cf8e94211da95").unwrap();

        let mut transaction = Transaction {
            sender_address: account_addr,
            call_entrypoint: CallEntryPointWrapper::new(
                Some(erc20_class_hash),
                EntryPointTypeWrapper::External,
                None,
                bounded_vec![],
                account_addr,
                account_addr,
            ),
            ..Transaction::default()
        };
>>>>>>> 2a323c1c
        // Cannot declare a class with None
        assert_err!(
            Starknet::declare(none_origin.clone(), transaction.clone()),
            Error::<Test>::ContractClassMustBeSpecified
        );

<<<<<<< HEAD
#[test]
fn given_hardcoded_contract_run_storage_read_and_write_it_works() {
    new_test_ext().execute_with(|| {
        System::set_block_number(0);
        run_to_block(2);

        let none_origin = RuntimeOrigin::none();

        let json_content: &str = include_str!("../../../../ressources/transactions/storage_read_write.json");
        let transaction =
            transaction_from_json(json_content, ACCOUNT_CONTRACT_PATH).expect("Failed to create Transaction from JSON");
        assert_ok!(Starknet::add_invoke_transaction(none_origin, transaction));

        let target_contract_address =
            U256::from_str("024d1e355f6b9d27a5a420c8f4b50cea9154a8e34ad30fc39d7c98d3c177d0d7").unwrap();
        let storage_var_selector = U256::from(25);

        let mut contract_address_bytes = [0_u8; 32];
        target_contract_address.to_big_endian(&mut contract_address_bytes);
        let mut storage_var_selector_bytes = [0_u8; 32];
        storage_var_selector.to_big_endian(&mut storage_var_selector_bytes);
        assert_eq!(
            Starknet::storage((contract_address_bytes, H256::from_slice(&storage_var_selector_bytes))),
            U256::one()
        );
=======
        transaction.contract_class = Some(erc20_class.clone());

        assert_ok!(Starknet::declare(none_origin.clone(), transaction.clone()));
        // TODO: Uncomment once we have ABI support
        // assert_eq!(Starknet::contract_class_by_class_hash(erc20_class_hash), erc20_class);
        assert_err!(Starknet::declare(none_origin, transaction), Error::<Test>::ClassHashAlreadyDeclared);
>>>>>>> 2a323c1c
    });
}<|MERGE_RESOLUTION|>--- conflicted
+++ resolved
@@ -1,23 +1,14 @@
 use core::str::FromStr;
 
-<<<<<<< HEAD
-use blockifier::test_utils::ACCOUNT_CONTRACT_PATH;
-use frame_support::{assert_err, assert_ok, bounded_vec};
-=======
-use blockifier::test_utils::{get_contract_class, ERC20_CONTRACT_PATH};
+use blockifier::test_utils::{get_contract_class, ACCOUNT_CONTRACT_PATH, ERC20_CONTRACT_PATH};
 use frame_support::{assert_err, assert_ok, bounded_vec, BoundedVec};
->>>>>>> 2a323c1c
 use hex::FromHex;
 use mp_starknet::block::Header as StarknetHeader;
 use mp_starknet::crypto::commitment;
 use mp_starknet::crypto::hash::pedersen::PedersenHasher;
-<<<<<<< HEAD
+use mp_starknet::execution::{CallEntryPointWrapper, ContractClassWrapper, EntryPointTypeWrapper};
 use mp_starknet::starknet_serde::transaction_from_json;
-use mp_starknet::transaction::types::EventWrapper;
-=======
-use mp_starknet::execution::{CallEntryPointWrapper, ContractClassWrapper, EntryPointTypeWrapper};
 use mp_starknet::transaction::types::{EventWrapper, Transaction};
->>>>>>> 2a323c1c
 use sp_core::{H256, U256};
 
 use crate::mock::*;
@@ -76,8 +67,12 @@
 
         let none_origin = RuntimeOrigin::none();
 
-        let json_content: &str = include_str!("../../../../ressources/transactions/invoke_from_undeclared_sender.json");
-        let transaction = transaction_from_json(json_content, &[]).expect("Failed to create Transaction from JSON");
+        // Wrong address (not deployed)
+        let contract_address_str = "03e437FB56Bb213f5708Fcd6966502070e276c093ec271aA33433b89E21fd31f";
+        let contract_address_bytes = <[u8; 32]>::from_hex(contract_address_str).unwrap();
+
+        let transaction =
+            Transaction { version: 1_u8, sender_address: contract_address_bytes, ..Transaction::default() };
 
         assert_err!(Starknet::invoke(none_origin, transaction), Error::<Test>::AccountNotDeployed);
     })
@@ -90,48 +85,11 @@
         run_to_block(2);
 
         let none_origin = RuntimeOrigin::none();
-<<<<<<< HEAD
 
         let json_content: &str = include_str!("../../../../ressources/transactions/invoke_invalid_version.json");
         let transaction = transaction_from_json(json_content, &[]).expect("Failed to create Transaction from JSON");
 
-        assert_err!(
-            Starknet::add_invoke_transaction(none_origin, transaction),
-            Error::<Test>::TransactionExecutionFailed
-        );
-=======
-        let (account_addr, account_class_hash, _) = account_helper(TEST_ACCOUNT_SALT);
-
-        // Example tx : https://testnet.starkscan.co/tx/0x6fc3466f58b5c6aaa6633d48702e1f2048fb96b7de25f2bde0bce64dca1d212
-        let transaction = Transaction::new(
-            0_u8,
-            H256::from_str("0x06fc3466f58b5c6aaa6633d48702e1f2048fb96b7de25f2bde0bce64dca1d212").unwrap(),
-            bounded_vec![
-                H256::from_str("0x00f513fe663ffefb9ad30058bb2d2f7477022b149a0c02fb63072468d3406168").unwrap(),
-                H256::from_str("0x02e29e92544d31c03e89ecb2005941c88c28b4803a3647a7834afda12c77f096").unwrap()
-            ],
-            bounded_vec!(),
-            account_addr,
-            U256::from(0),
-            CallEntryPointWrapper::new(
-                Some(account_class_hash),
-                EntryPointTypeWrapper::External,
-                None,
-                bounded_vec![
-                    U256::from_str("0x024d1e355f6b9d27a5a420c8f4b50cea9154a8e34ad30fc39d7c98d3c177d0d7").unwrap(), // Contract address
-                    U256::from_str("0x00e7def693d16806ca2a2f398d8de5951344663ba77f340ed7a958da731872fc").unwrap(), // Selector
-                    U256::from_str("0x0000000000000000000000000000000000000000000000000000000000000001").unwrap(), // Length
-                    U256::from_str("0x0000000000000000000000000000000000000000000000000000000000000019").unwrap(), // Value
-                ],
-                account_addr,
-                account_addr
-            ),
-            None,
-            None,
-        );
-
         assert_err!(Starknet::invoke(none_origin, transaction), Error::<Test>::TransactionExecutionFailed);
->>>>>>> 2a323c1c
     });
 }
 
@@ -142,7 +100,6 @@
         run_to_block(2);
 
         let none_origin = RuntimeOrigin::none();
-<<<<<<< HEAD
 
         let json_content: &str = include_str!("../../../../ressources/transactions/invoke.json");
         let transaction = transaction_from_json(json_content, &[]).expect("Failed to create Transaction from JSON");
@@ -158,48 +115,6 @@
         }
         .try_into_transaction()
         .unwrap();
-        assert_ok!(Starknet::add_invoke_transaction(none_origin.clone(), transaction));
-=======
-        let blockifier_account_address = <[u8; 32]>::from_hex("02356b628d108863baf8644c945d97bad70190af5957031f4852d00d0f690a77").unwrap();
-        let blockifier_account_class_hash = <[u8; 32]>::from_hex(BLOCKIFIER_ACCOUNT_CLASS.strip_prefix("0x").unwrap()).unwrap();
-
-        // Example tx : https://testnet.starkscan.co/tx/0x6fc3466f58b5c6aaa6633d48702e1f2048fb96b7de25f2bde0bce64dca1d212
-        let transaction = Transaction{
-            hash: H256::from_str("0x06fc3466f58b5c6aaa6633d48702e1f2048fb96b7de25f2bde0bce64dca1d212").unwrap(),
-            signature: bounded_vec![
-                H256::from_str("0x00f513fe663ffefb9ad30058bb2d2f7477022b149a0c02fb63072468d3406168").unwrap(),
-                H256::from_str("0x02e29e92544d31c03e89ecb2005941c88c28b4803a3647a7834afda12c77f096").unwrap()
-            ],
-            sender_address: blockifier_account_address,
-            call_entrypoint: CallEntryPointWrapper::new(
-                Some(blockifier_account_class_hash),
-                EntryPointTypeWrapper::External,
-                None,
-                bounded_vec![
-                    U256::from_str("0x024d1e355f6b9d27a5a420c8f4b50cea9154a8e34ad30fc39d7c98d3c177d0d7").unwrap(), // Contract address
-                    U256::from_str("0x00e7def693d16806ca2a2f398d8de5951344663ba77f340ed7a958da731872fc").unwrap(), // Selector
-                    U256::one(), // Length
-                    U256::from(25), // Value
-                ],
-                blockifier_account_address,
-                blockifier_account_address,
-            ),
-            ..Transaction::default()
-        };
-
-        let tx =
-            Message {
-                topics: vec![
-                    "0xdb80dd488acf86d17c747445b0eabb5d57c541d3bd7b6b87af987858e5066b2b".to_owned(),
-                    "0x0000000000000000000000000000000000000000000000000000000000000001".to_owned(),
-                    "0x0000000000000000000000000000000000000000000000000000000000000001".to_owned(),
-                    "0x01310e2c127c3b511c5ac0fd7949d544bb4d75b8bc83aaeb357e712ecf582771".to_owned(),
-                ],
-                data: "0x0000000000000000000000000000000000000000000000000000000000000001".to_owned(),
-            }
-            .try_into_transaction()
-            .unwrap();
->>>>>>> 2a323c1c
 
         assert_ok!(Starknet::invoke(none_origin.clone(), transaction));
         assert_ok!(Starknet::consume_l1_message(none_origin, tx));
@@ -213,45 +128,11 @@
         run_to_block(2);
 
         let none_origin = RuntimeOrigin::none();
-<<<<<<< HEAD
 
         let json_content: &str = include_str!("../../../../ressources/transactions/invoke_emit_event.json");
         let transaction = transaction_from_json(json_content, &[]).expect("Failed to create Transaction from JSON");
 
-        assert_ok!(Starknet::add_invoke_transaction(none_origin.clone(), transaction));
-=======
-        let blockifier_account_address = <[u8; 32]>::from_hex("02356b628d108863baf8644c945d97bad70190af5957031f4852d00d0f690a77").unwrap();
-        let blockifier_account_class_hash = <[u8; 32]>::from_hex(BLOCKIFIER_ACCOUNT_CLASS.strip_prefix("0x").unwrap()).unwrap();
-
-        // Example tx : https://testnet.starkscan.co/tx/0x6fc3466f58b5c6aaa6633d48702e1f2048fb96b7de25f2bde0bce64dca1d212
-        let transaction = Transaction::new(
-            1_u8,
-            H256::from_str("0x06fc3466f58b5c6aaa6633d48702e1f2048fb96b7de25f2bde0bce64dca1d212").unwrap(),
-            bounded_vec![
-                H256::from_str("0x00f513fe663ffefb9ad30058bb2d2f7477022b149a0c02fb63072468d3406168").unwrap(),
-                H256::from_str("0x02e29e92544d31c03e89ecb2005941c88c28b4803a3647a7834afda12c77f096").unwrap()
-            ],
-            bounded_vec!(),
-            blockifier_account_address,
-            U256::from(0),
-            CallEntryPointWrapper::new(
-                Some(blockifier_account_class_hash),
-                EntryPointTypeWrapper::External,
-                None,
-                bounded_vec![
-
-                    U256::from_str("0x024d1e355f6b9d27a5a420c8f4b50cea9154a8e34ad30fc39d7c98d3c177d0d7").unwrap(), // Contract address
-                    U256::from_str("0x00966af5d72d3975f70858b044c77785d3710638bbcebbd33cc7001a91025588").unwrap(), // Selector
-                    U256::zero(),
-                ],
-                blockifier_account_address,
-                blockifier_account_address,
-            ),
-            None,
-            None,
-        );
         assert_ok!(Starknet::invoke(none_origin, transaction));
->>>>>>> 2a323c1c
 
         System::assert_last_event(
             Event::StarknetEvent(EventWrapper {
@@ -286,79 +167,20 @@
         run_to_block(2);
 
         let none_origin = RuntimeOrigin::none();
-        let contract_address_str = "02356b628D108863BAf8644c945d97bAD70190AF5957031f4852d00D0F690a77";
-        let contract_address_bytes = <[u8; 32]>::from_hex(contract_address_str).unwrap();
-
-        let class_hash_str = "025ec026985a3bf9d0cc1fe17326b245bfdc3ff89b8fde106242a3ea56c5a918";
-        let class_hash_bytes = <[u8; 32]>::from_hex(class_hash_str).unwrap();
-
-<<<<<<< HEAD
-        let json_content: &str = include_str!("../../../../ressources/transactions/deploy_account.json");
-        let transaction = transaction_from_json(json_content, &[]).expect("Failed to create Transaction from JSON");
-
-        assert_ok!(Starknet::add_deploy_account_transaction(none_origin, transaction));
-
-        // Check that the account was created
-        assert_eq!(Starknet::contract_class_hash_by_address(contract_address_bytes), class_hash_bytes);
-    });
-}
-
-#[test]
-fn given_hardcoded_contract_run_deploy_account_tx_twice_then_it_fails() {
-    new_test_ext().execute_with(|| {
-        System::set_block_number(0);
-        run_to_block(2);
-
-        let none_origin = RuntimeOrigin::none();
-
-        // TODO: Compute address from salt/hash/calldata/deployer
-        let contract_address_str = "02356b628D108863BAf8644c125d97bAD70190AF5957031f4852d00D0F690a77";
-        let contract_address_bytes = <[u8; 32]>::from_hex(contract_address_str).unwrap();
-
-        let class_hash_str = "025ec026985a3bf9d0cc1fe17326b245dfdc3ff89b8fde106542a3ea56c5a918";
-        let class_hash_bytes = <[u8; 32]>::from_hex(class_hash_str).unwrap();
-
-        // Example tx : https://testnet.starkscan.co/tx/0x6fc3466f58b5c6aaa6633d48702e1f2048fb96b7de25f2bde0bce64dca1d212
-        let json_content: &str = include_str!("../../../../ressources/transactions/deploy_account.json");
-        let transaction = transaction_from_json(json_content, &[]).expect("Failed to create Transaction from JSON");
-
-        assert_ok!(Starknet::add_deploy_account_transaction(none_origin.clone(), transaction.clone()));
-
-        // Check that the account was created
-        assert_eq!(Starknet::contract_class_hash_by_address(contract_address_bytes), class_hash_bytes);
-=======
+
+        let json_content: &str = include_str!("../../../../ressources/transactions/storage_read_write.json");
+        let transaction =
+            transaction_from_json(json_content, ACCOUNT_CONTRACT_PATH).expect("Failed to create Transaction from JSON");
+
         let target_contract_address =
             U256::from_str("024d1e355f6b9d27a5a420c8f4b50cea9154a8e34ad30fc39d7c98d3c177d0d7").unwrap();
-        // test_storage_read_write
-        let target_selector =
-            U256::from_str("0x03b097c62d3e4b85742aadd0dfb823f96134b886ec13bda57b68faf86f294d97").unwrap();
         let storage_var_selector = U256::from(25);
-        let storage_var_val = U256::one();
-
-        let transaction = Transaction {
-            sender_address: contract_address_bytes,
-            call_entrypoint: CallEntryPointWrapper::new(
-                Some(class_hash_bytes),
-                EntryPointTypeWrapper::External,
-                None,
-                bounded_vec![
-                    target_contract_address,
-                    target_selector,
-                    U256::from(2),
-                    storage_var_selector,
-                    storage_var_val,
-                ],
-                contract_address_bytes,
-                contract_address_bytes,
-            ),
-            ..Transaction::default()
-        };
->>>>>>> 2a323c1c
 
         let mut contract_address_bytes = [0_u8; 32];
         target_contract_address.to_big_endian(&mut contract_address_bytes);
         let mut storage_var_selector_bytes = [0_u8; 32];
         storage_var_selector.to_big_endian(&mut storage_var_selector_bytes);
+
         assert_ok!(Starknet::invoke(none_origin, transaction));
         assert_eq!(
             Starknet::storage((contract_address_bytes, H256::from_slice(&storage_var_selector_bytes))),
@@ -374,12 +196,6 @@
         run_to_block(2);
 
         let none_origin = RuntimeOrigin::none();
-<<<<<<< HEAD
-
-        // Example tx : https://testnet.starkscan.co/tx/0x6fc3466f58b5c6aaa6633d48702e1f2048fb96b7de25f2bde0bce64dca1d212
-        let json_content: &str = include_str!("../../../../ressources/transactions/deploy_undeclared_account.json");
-        let transaction = transaction_from_json(json_content, &[]).expect("Failed to create Transaction from JSON");
-=======
         // TEST ACCOUNT CONTRACT
         // - ref testnet tx(0x0751b4b5b95652ad71b1721845882c3852af17e2ed0c8d93554b5b292abb9810)
         let salt = "0x03b37cbe4e9eac89d54c5f7cc6329a63a63e8c8db2bf936f981041e086752463";
@@ -399,7 +215,6 @@
             contract_address_salt: Some(H256::from_str(salt).unwrap()),
             ..Transaction::default()
         };
->>>>>>> 2a323c1c
 
         assert_ok!(Starknet::deploy_account(none_origin, transaction));
         assert_eq!(Starknet::contract_class_hash_by_address(test_addr), account_class_hash);
@@ -413,14 +228,6 @@
         run_to_block(2);
 
         let none_origin = RuntimeOrigin::none();
-<<<<<<< HEAD
-
-        let json_content: &str = include_str!("../../../../ressources/transactions/declare_account.json");
-        let transaction =
-            transaction_from_json(json_content, ACCOUNT_CONTRACT_PATH).expect("Failed to create Transaction from JSON");
-
-        assert_ok!(Starknet::add_declare_transaction(none_origin, transaction));
-=======
         let salt = "0x03b37cbe4e9eac89d54c5f7cc6329a63a63e8c8db2bf936f981041e086752463";
         let (test_addr, account_class_hash, calldata) = account_helper(salt);
 
@@ -440,7 +247,6 @@
             contract_address_salt: Some(H256::from_str(salt).unwrap()),
             ..Transaction::default()
         };
->>>>>>> 2a323c1c
 
         assert_ok!(Starknet::deploy_account(none_origin.clone(), transaction.clone()));
         // Check that the account was created
@@ -456,18 +262,6 @@
         run_to_block(2);
 
         let none_origin = RuntimeOrigin::none();
-<<<<<<< HEAD
-
-        let json_content: &str = include_str!("../../../../ressources/transactions/declare_account.json");
-        let transaction =
-            transaction_from_json(json_content, ACCOUNT_CONTRACT_PATH).expect("Failed to create Transaction from JSON");
-
-        assert_ok!(Starknet::add_declare_transaction(none_origin.clone(), transaction.clone()));
-
-        // Check that the class hash was declared
-        // TODO: Uncomment once we have ABI support
-        // assert_eq!(Starknet::contract_class_by_class_hash(class_hash_bytes), account_class);
-=======
         let rand_address =
             <[u8; 32]>::from_hex("0000000000000000000000000000000000000000000000000000000000001234").unwrap();
         let undeclared_class_hash =
@@ -485,7 +279,6 @@
             ),
             ..Transaction::default()
         };
->>>>>>> 2a323c1c
 
         assert_err!(Starknet::deploy_account(none_origin, transaction), Error::<Test>::TransactionExecutionFailed);
     });
@@ -500,11 +293,6 @@
         let none_origin = RuntimeOrigin::none();
         let (account_addr, _, _) = account_helper(TEST_ACCOUNT_SALT);
 
-<<<<<<< HEAD
-        let json_content: &str = include_str!("../../../../ressources/transactions/declare_account.json");
-        let transaction = transaction_from_json(json_content, &[]).expect("Failed to create Transaction from JSON");
-
-=======
         let erc20_class = ContractClassWrapper::from(get_contract_class(ERC20_CONTRACT_PATH));
         let erc20_class_hash =
             <[u8; 32]>::from_hex("057eca87f4b19852cfd4551cf4706ababc6251a8781733a0a11cf8e94211da95").unwrap();
@@ -521,46 +309,17 @@
             ),
             ..Transaction::default()
         };
->>>>>>> 2a323c1c
         // Cannot declare a class with None
         assert_err!(
             Starknet::declare(none_origin.clone(), transaction.clone()),
             Error::<Test>::ContractClassMustBeSpecified
         );
 
-<<<<<<< HEAD
-#[test]
-fn given_hardcoded_contract_run_storage_read_and_write_it_works() {
-    new_test_ext().execute_with(|| {
-        System::set_block_number(0);
-        run_to_block(2);
-
-        let none_origin = RuntimeOrigin::none();
-
-        let json_content: &str = include_str!("../../../../ressources/transactions/storage_read_write.json");
-        let transaction =
-            transaction_from_json(json_content, ACCOUNT_CONTRACT_PATH).expect("Failed to create Transaction from JSON");
-        assert_ok!(Starknet::add_invoke_transaction(none_origin, transaction));
-
-        let target_contract_address =
-            U256::from_str("024d1e355f6b9d27a5a420c8f4b50cea9154a8e34ad30fc39d7c98d3c177d0d7").unwrap();
-        let storage_var_selector = U256::from(25);
-
-        let mut contract_address_bytes = [0_u8; 32];
-        target_contract_address.to_big_endian(&mut contract_address_bytes);
-        let mut storage_var_selector_bytes = [0_u8; 32];
-        storage_var_selector.to_big_endian(&mut storage_var_selector_bytes);
-        assert_eq!(
-            Starknet::storage((contract_address_bytes, H256::from_slice(&storage_var_selector_bytes))),
-            U256::one()
-        );
-=======
         transaction.contract_class = Some(erc20_class.clone());
 
         assert_ok!(Starknet::declare(none_origin.clone(), transaction.clone()));
         // TODO: Uncomment once we have ABI support
         // assert_eq!(Starknet::contract_class_by_class_hash(erc20_class_hash), erc20_class);
         assert_err!(Starknet::declare(none_origin, transaction), Error::<Test>::ClassHashAlreadyDeclared);
->>>>>>> 2a323c1c
     });
 }